import unittest

import numpy as np
import numpy.testing as npt

import sigpy as sp
from sigpy.mri import linop

if __name__ == "__main__":
    unittest.main()


def check_linop_adjoint(A, dtype=float, device=sp.cpu_device):
<<<<<<< HEAD

=======
>>>>>>> 5f63aa5c
    device = sp.Device(device)
    x = sp.randn(A.ishape, dtype=dtype, device=device)
    y = sp.randn(A.oshape, dtype=dtype, device=device)

    xp = device.xp
    with device:
        lhs = xp.vdot(A * x, y)
        rhs = xp.vdot(x, A.H * y)

        xp.testing.assert_allclose(lhs, rhs, atol=1e-5, rtol=1e-5)


class TestLinop(unittest.TestCase):
    def test_sense_model(self):
        img_shape = [16, 16]
        mps_shape = [8, 16, 16]

        img = sp.randn(img_shape, dtype=complex)
        mps = sp.randn(mps_shape, dtype=complex)

        A = linop.Sense(mps)

        check_linop_adjoint(A, dtype=complex)

        npt.assert_allclose(sp.fft(img * mps, axes=[-1, -2]), A * img)

    def test_sense_model_batch(self):
        img_shape = [16, 16]
        mps_shape = [8, 16, 16]

        img = sp.randn(img_shape, dtype=complex)
        mps = sp.randn(mps_shape, dtype=complex)

        for coil_batch_size in [None, 1, 2, 3]:
            A = linop.Sense(mps, coil_batch_size=coil_batch_size)
            check_linop_adjoint(A, dtype=complex)
<<<<<<< HEAD
            npt.assert_allclose(sp.fft(img * mps, axes=[-1, -2]),
                                A * img)
=======
            npt.assert_allclose(sp.fft(img * mps, axes=[-1, -2]), A * img)
>>>>>>> 5f63aa5c

    def test_noncart_sense_model(self):
        img_shape = [16, 16]
        mps_shape = [8, 16, 16]

        img = sp.randn(img_shape, dtype=complex)
        mps = sp.randn(mps_shape, dtype=complex)

        y, x = np.mgrid[:16, :16]
        coord = np.stack([np.ravel(y - 8), np.ravel(x - 8)], axis=1)
        coord = coord.astype(float)

        A = linop.Sense(mps, coord=coord)
        check_linop_adjoint(A, dtype=complex)
<<<<<<< HEAD
        npt.assert_allclose(sp.fft(img * mps, axes=[-1, -2]).ravel(),
                            (A * img).ravel(), atol=0.1, rtol=0.1)
=======
        npt.assert_allclose(
            sp.fft(img * mps, axes=[-1, -2]).ravel(),
            (A * img).ravel(),
            atol=0.1,
            rtol=0.1,
        )
>>>>>>> 5f63aa5c

    def test_sense_tseg_off_res_model(self):
        img_shape = [16, 16]
        mps_shape = [8, 16, 16]

        img = sp.randn(img_shape, dtype=complex)
        mps = sp.randn(mps_shape, dtype=complex)

        y, x = np.mgrid[:16, :16]
        coord = np.stack([np.ravel(y - 8), np.ravel(x - 8)], axis=1)
        coord = coord.astype(float)

        d = np.sqrt(x * x + y * y)
        sigma, mu, a = 2, 0.25, 400
        b0 = a * np.exp(-((d - mu) ** 2 / (2.0 * sigma**2)))
        tseg = {"b0": b0, "dt": 4e-6, "lseg": 1, "n_bins": 10}

        F = sp.linop.NUFFT(mps_shape, coord)
        b, ct = sp.mri.util.tseg_off_res_b_ct(
            b0=b0, bins=10, lseg=1, dt=4e-6, T=coord.shape[0] * 4e-6
        )
        B1 = sp.linop.Multiply(F.oshape, b.T)
        Ct1 = sp.linop.Multiply(img_shape, ct.reshape(img_shape))
        S = sp.linop.Multiply(img_shape, mps)

        A = linop.Sense(mps, coord=coord, tseg=tseg)

        check_linop_adjoint(A, dtype=complex)
        npt.assert_allclose(B1 * F * S * Ct1 * img, A * img)

    def test_noncart_sense_model_batch(self):
        img_shape = [16, 16]
        mps_shape = [8, 16, 16]

        img = sp.randn(img_shape, dtype=complex)
        mps = sp.randn(mps_shape, dtype=complex)

        y, x = np.mgrid[:16, :16]
        coord = np.stack([np.ravel(y - 8), np.ravel(x - 8)], axis=1)
        coord = coord.astype(float)

        for coil_batch_size in [None, 1, 2, 3]:
            A = linop.Sense(mps, coord=coord, coil_batch_size=coil_batch_size)
            check_linop_adjoint(A, dtype=complex)
<<<<<<< HEAD
            npt.assert_allclose(sp.fft(img * mps, axes=[-1, -2]).ravel(),
                                (A * img).ravel(), atol=0.1, rtol=0.1)
=======
            npt.assert_allclose(
                sp.fft(img * mps, axes=[-1, -2]).ravel(),
                (A * img).ravel(),
                atol=0.1,
                rtol=0.1,
            )
>>>>>>> 5f63aa5c

    if sp.config.mpi4py_enabled:

        def test_sense_model_with_comm(self):
            img_shape = [16, 16]
            mps_shape = [8, 16, 16]
            comm = sp.Communicator()

            img = sp.randn(img_shape, dtype=complex)
            mps = sp.randn(mps_shape, dtype=complex)
            comm.allreduce(img)
            comm.allreduce(mps)
            ksp = sp.fft(img * mps, axes=[-1, -2])

            A = linop.Sense(mps[comm.rank :: comm.size], comm=comm)

            npt.assert_allclose(
                A.H(ksp[comm.rank :: comm.size]),
                np.sum(sp.ifft(ksp, axes=[-1, -2]) * mps.conjugate(), 0),
            )<|MERGE_RESOLUTION|>--- conflicted
+++ resolved
@@ -11,10 +11,6 @@
 
 
 def check_linop_adjoint(A, dtype=float, device=sp.cpu_device):
-<<<<<<< HEAD
-
-=======
->>>>>>> 5f63aa5c
     device = sp.Device(device)
     x = sp.randn(A.ishape, dtype=dtype, device=device)
     y = sp.randn(A.oshape, dtype=dtype, device=device)
@@ -51,12 +47,7 @@
         for coil_batch_size in [None, 1, 2, 3]:
             A = linop.Sense(mps, coil_batch_size=coil_batch_size)
             check_linop_adjoint(A, dtype=complex)
-<<<<<<< HEAD
-            npt.assert_allclose(sp.fft(img * mps, axes=[-1, -2]),
-                                A * img)
-=======
             npt.assert_allclose(sp.fft(img * mps, axes=[-1, -2]), A * img)
->>>>>>> 5f63aa5c
 
     def test_noncart_sense_model(self):
         img_shape = [16, 16]
@@ -71,17 +62,12 @@
 
         A = linop.Sense(mps, coord=coord)
         check_linop_adjoint(A, dtype=complex)
-<<<<<<< HEAD
-        npt.assert_allclose(sp.fft(img * mps, axes=[-1, -2]).ravel(),
-                            (A * img).ravel(), atol=0.1, rtol=0.1)
-=======
         npt.assert_allclose(
             sp.fft(img * mps, axes=[-1, -2]).ravel(),
             (A * img).ravel(),
             atol=0.1,
             rtol=0.1,
         )
->>>>>>> 5f63aa5c
 
     def test_sense_tseg_off_res_model(self):
         img_shape = [16, 16]
@@ -126,17 +112,12 @@
         for coil_batch_size in [None, 1, 2, 3]:
             A = linop.Sense(mps, coord=coord, coil_batch_size=coil_batch_size)
             check_linop_adjoint(A, dtype=complex)
-<<<<<<< HEAD
-            npt.assert_allclose(sp.fft(img * mps, axes=[-1, -2]).ravel(),
-                                (A * img).ravel(), atol=0.1, rtol=0.1)
-=======
             npt.assert_allclose(
                 sp.fft(img * mps, axes=[-1, -2]).ravel(),
                 (A * img).ravel(),
                 atol=0.1,
                 rtol=0.1,
             )
->>>>>>> 5f63aa5c
 
     if sp.config.mpi4py_enabled:
 
