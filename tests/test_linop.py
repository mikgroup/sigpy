import pickle
import unittest

import numpy as np
import numpy.testing as npt

from sigpy import backend, config, linop, util

if __name__ == "__main__":
    unittest.main()

dtypes = [np.float32, np.float64, np.complex64, np.complex128]
devices = [backend.cpu_device]
if config.cupy_enabled:
    devices.append(backend.Device(0))


class TestLinop(unittest.TestCase):
<<<<<<< HEAD

    def check_linop_unitary(self, A,
                            device=backend.cpu_device, dtype=float):
=======
    def check_linop_unitary(self, A, device=backend.cpu_device, dtype=float):
>>>>>>> 5f63aa5c
        device = backend.Device(device)
        x = util.randn(A.ishape, dtype=dtype, device=device)
        xp = device.xp
        with device:
            xp.testing.assert_allclose(A.H * A * x, x, atol=1e-5, rtol=1e-5)

<<<<<<< HEAD
    def check_linop_linear(self, A,
                           device=backend.cpu_device, dtype=float):
=======
    def check_linop_linear(self, A, device=backend.cpu_device, dtype=float):
>>>>>>> 5f63aa5c
        device = backend.Device(device)
        a = util.randn([1], dtype=dtype, device=device)
        x = util.randn(A.ishape, dtype=dtype, device=device)
        y = util.randn(A.ishape, dtype=dtype, device=device)

        xp = device.xp
        with device:
            xp.testing.assert_allclose(
                A(a * x + y), a * A(x) + A(y), atol=1e-5, rtol=1e-5
            )

<<<<<<< HEAD
    def check_linop_adjoint(self, A,
                            device=backend.cpu_device, dtype=float):
=======
    def check_linop_adjoint(self, A, device=backend.cpu_device, dtype=float):
>>>>>>> 5f63aa5c
        device = backend.Device(device)
        x = util.randn(A.ishape, dtype=dtype, device=device)
        y = util.randn(A.oshape, dtype=dtype, device=device)

        xp = device.xp
        with device:
            lhs = xp.vdot(A * x, y)
            rhs = xp.vdot(A.H.H * x, y)
            xp.testing.assert_allclose(lhs, rhs, atol=1e-5, rtol=1e-5)

            rhs = xp.vdot(x, A.H * y)
            xp.testing.assert_allclose(lhs, rhs, rtol=1e-3)

    def check_linop_normal(self, A, device=backend.cpu_device, dtype=float):
        device = backend.Device(device)
        x = util.randn(A.ishape, dtype=dtype, device=device)

        xp = device.xp
        with device:
            lhs = A.H * A * x
            rhs = A.N * x
            xp.testing.assert_allclose(lhs, rhs, atol=1e-2, rtol=1e-3)

    def check_linop_pickleable(self, A):
        with self.subTest(A=A):
            assert A.__repr__() == pickle.loads(pickle.dumps(A)).__repr__()

    def test_Identity(self):
        shape = [5]
        A = linop.Identity(shape)
        x = util.randn(shape)

        npt.assert_allclose(A(x), x)
        self.check_linop_linear(A)
        self.check_linop_adjoint(A)
        self.check_linop_normal(A)
        self.check_linop_unitary(A)
        self.check_linop_pickleable(A)

    def test_Conj(self):
        shape = [5]
        Id = linop.Identity(shape)
        A = linop.Conj(Id)
        x = util.randn(shape)

        npt.assert_allclose(A(x), x)
        self.check_linop_linear(A)
        self.check_linop_adjoint(A)
        self.check_linop_normal(A)
        self.check_linop_pickleable(A)

    def test_Add(self):
        shape = [5]
        Id = linop.Identity(shape)
        A = linop.Add([Id, Id])
        x = util.randn(shape)

        npt.assert_allclose(A(x), 2 * x)
        self.check_linop_linear(A)
        self.check_linop_adjoint(A)
        self.check_linop_normal(A)
        self.check_linop_pickleable(A)

    def test_Compose(self):
        shape = [5]
        Id = linop.Identity(shape)
        A = linop.Compose([Id, Id])
        x = util.randn(shape)

        npt.assert_allclose(A(x), x)
        self.check_linop_linear(A)
        self.check_linop_adjoint(A)
        self.check_linop_normal(A)
        self.check_linop_pickleable(A)

    def test_Hstack(self):
        shape = [5]
        Id = linop.Identity(shape)
        x1 = util.randn(shape)
        x2 = util.randn(shape)
        x = util.vec([x1, x2])

        A = linop.Hstack([Id, Id])
        npt.assert_allclose(A(x), x1 + x2)
        self.check_linop_linear(A)
        self.check_linop_adjoint(A)
        self.check_linop_normal(A)
        self.check_linop_pickleable(A)

        shape = [5, 3]
        Id = linop.Identity(shape)
        x1 = util.randn(shape)
        x2 = util.randn(shape)
        x = np.concatenate([x1, x2], axis=1)

        A = linop.Hstack([Id, Id], axis=1)
        npt.assert_allclose(A(x), x1 + x2)
        self.check_linop_linear(A)
        self.check_linop_adjoint(A)
        self.check_linop_normal(A)
        self.check_linop_pickleable(A)

    def test_Vstack(self):
        shape = [5]
        Id = linop.Identity(shape)
        x = util.randn(shape)

        A = linop.Vstack([Id, Id])
        npt.assert_allclose(A(x), util.vec([x, x]))
        self.check_linop_linear(A)
        self.check_linop_adjoint(A)
        self.check_linop_normal(A)
        self.check_linop_pickleable(A)

        shape = [5, 3]
        Id = linop.Identity(shape)
        x = util.randn(shape)

        A = linop.Vstack([Id, Id], axis=1)
        npt.assert_allclose(A(x), np.concatenate([x, x], axis=1))
        self.check_linop_linear(A)
        self.check_linop_adjoint(A)
        self.check_linop_normal(A)
        self.check_linop_pickleable(A)

    def test_Diag(self):
        shape = [5]
        Id = linop.Identity(shape)
        x = util.randn([10])

        A = linop.Diag([Id, Id])
        npt.assert_allclose(A(x), x)
        self.check_linop_linear(A)
        self.check_linop_adjoint(A)
        self.check_linop_normal(A)
        self.check_linop_pickleable(A)

        shape = [5, 3]
        Id = linop.Identity(shape)
        x = util.randn([5, 6])

        A = linop.Diag([Id, Id], iaxis=1, oaxis=1)
        npt.assert_allclose(A(x), x)
        self.check_linop_linear(A)
        self.check_linop_adjoint(A)
        self.check_linop_normal(A)
        self.check_linop_pickleable(A)

    def test_FFT(self):
        for ndim in [1, 2, 3]:
            for n in [3, 4, 5, 6]:
                ishape = [n] * ndim
                A = linop.FFT(ishape)
                self.check_linop_linear(A)
                self.check_linop_adjoint(A)
                self.check_linop_normal(A)
                self.check_linop_unitary(A)
                self.check_linop_pickleable(A)

    def test_NUFFT(self):
        for ndim in [1, 2, 3]:
            for n in [2, 3, 4, 5, 6]:
                ishape = [3] * ndim
                coord = np.random.random([10, ndim])

                A = linop.NUFFT(ishape, coord, toeplitz=True, oversamp=2)
                self.check_linop_linear(A)
                self.check_linop_adjoint(A)
                self.check_linop_normal(A)
                self.check_linop_pickleable(A)

    def test_MatMul(self):
        mshape = (5, 4, 2)
        ishape = (5, 2, 3)
        A = linop.MatMul(ishape, util.randn(mshape))
        self.check_linop_adjoint(A)
        self.check_linop_normal(A)
        self.check_linop_linear(A)
        self.check_linop_pickleable(A)

    def test_RightMatMul(self):
        ishape = (5, 4, 2)
        mshape = (5, 2, 3)
        A = linop.RightMatMul(ishape, util.randn(mshape))
        self.check_linop_adjoint(A)
        self.check_linop_normal(A)
        self.check_linop_linear(A)
        self.check_linop_pickleable(A)

    def test_Multiply(self):
        # Test scalar
        ishape = [2]
        mult = 1.1

        A = linop.Multiply(ishape, mult)
        self.check_linop_adjoint(A)
        self.check_linop_normal(A)
        self.check_linop_linear(A)
        self.check_linop_pickleable(A)

        x = np.array([1.0, 2.0], complex)
        y = np.array([1.1, 2.2], complex)
        npt.assert_allclose(A * x, y)

        # Test simple
        ishape = [2]
        mult = np.array([1.0, 2.0])

        A = linop.Multiply(ishape, mult)
        self.check_linop_adjoint(A)
        self.check_linop_normal(A)
        self.check_linop_linear(A)
        self.check_linop_pickleable(A)

        x = np.array([1.0, 2.0], complex)
        y = np.array([1.0, 4.0], complex)
        npt.assert_allclose(A * x, y)

        # Test broadcasting
        ishape = [2]
        mult = np.array([[1.0, 2.0], [3.0, 4.0]])

        A = linop.Multiply(ishape, mult)
        self.check_linop_adjoint(A)
        self.check_linop_normal(A)
        self.check_linop_linear(A)
        self.check_linop_pickleable(A)

        x = np.array([1.0, 2.0], complex)
<<<<<<< HEAD
        y = np.array([[1.0, 4.0],
                      [3.0, 8.0]], complex)
=======
        y = np.array([[1.0, 4.0], [3.0, 8.0]], complex)
>>>>>>> 5f63aa5c
        npt.assert_allclose(A * x, y)

    def test_Resize(self):
        ishape = [3]
        oshape = [5]

        A = linop.Resize(oshape, ishape)
        self.check_linop_linear(A)
        self.check_linop_adjoint(A)
        self.check_linop_normal(A)
        self.check_linop_pickleable(A)

        A = linop.Resize(oshape, ishape, oshift=[1])
        self.check_linop_linear(A)
        self.check_linop_adjoint(A)
        self.check_linop_normal(A)
        self.check_linop_pickleable(A)

        ishape = [5]
        oshape = [3]

        A = linop.Resize(oshape, ishape)
        self.check_linop_linear(A)
        self.check_linop_adjoint(A)
        self.check_linop_normal(A)
        self.check_linop_pickleable(A)

        A = linop.Resize(oshape, ishape, ishift=[1])
        self.check_linop_linear(A)
        self.check_linop_adjoint(A)
        self.check_linop_normal(A)
        self.check_linop_pickleable(A)

    def test_Downsample(self):
        ishape = [5]
        factors = [2]

        A = linop.Downsample(ishape, factors)
        self.check_linop_linear(A)
        self.check_linop_adjoint(A)
        self.check_linop_normal(A)
        self.check_linop_pickleable(A)

        A = linop.Downsample(ishape, factors, shift=[1])
        self.check_linop_linear(A)
        self.check_linop_adjoint(A)
        self.check_linop_normal(A)
        self.check_linop_pickleable(A)

    def test_Upsample(self):
        oshape = [5]
        factors = [2]

        A = linop.Downsample(oshape, factors)
        self.check_linop_linear(A)
        self.check_linop_adjoint(A)
        self.check_linop_normal(A)
        self.check_linop_pickleable(A)

        A = linop.Downsample(oshape, factors, shift=[1])
        self.check_linop_linear(A)
        self.check_linop_adjoint(A)
        self.check_linop_normal(A)
        self.check_linop_pickleable(A)

    def test_Interpolate(self):
        # Test linear interpolation.
        ishape = [5]
        coord = np.array([[0.5], [1.5], [2.5]])

        A = linop.Interpolate(ishape, coord)
        self.check_linop_adjoint(A)
        self.check_linop_normal(A)
        self.check_linop_linear(A)
        self.check_linop_pickleable(A)

        x = np.array([0.0, 1.0, 2.0, 1.0, 0.0])

        npt.assert_allclose([0.5, 1.5, 1.5], A * x)

        # Test no batch
        ishape = [2, 2]
        coord = np.array([[0, 0], [1, 0], [1.5, 0]]) / 4.0

        A = linop.Interpolate(ishape, coord)
        self.check_linop_adjoint(A)
        self.check_linop_normal(A)
        self.check_linop_linear(A)
        self.check_linop_pickleable(A)

        # Test batch
        ishape = [2, 2, 2]

        A = linop.Interpolate(ishape, coord)
        self.check_linop_adjoint(A)
        self.check_linop_normal(A)
        self.check_linop_linear(A)
        self.check_linop_pickleable(A)

    def test_Wavelet(self):
        shape = [16]
        A = linop.Wavelet(shape, level=1, wave_name="haar")
        self.check_linop_adjoint(A)
        self.check_linop_normal(A)
        self.check_linop_unitary(A)
        self.check_linop_pickleable(A)

        shape = [129]
        A = linop.Wavelet(shape)
        self.check_linop_adjoint(A)
        self.check_linop_normal(A)
        self.check_linop_unitary(A)
        self.check_linop_linear(A)
        self.check_linop_pickleable(A)

        shape = [17]
        A = linop.Wavelet(shape, level=1)
        self.check_linop_adjoint(A)
        self.check_linop_normal(A)
        self.check_linop_unitary(A)
        self.check_linop_linear(A)
        self.check_linop_pickleable(A)

    def test_Circshift(self):
        shape = [8]
        shift = [4]
        A = linop.Circshift(shape, shift)
        self.check_linop_adjoint(A)
        self.check_linop_normal(A)
        self.check_linop_linear(A)
        self.check_linop_unitary(A)
        self.check_linop_pickleable(A)

    def test_FiniteDifference(self):
        shape = [8]
        A = linop.FiniteDifference(shape)
        self.check_linop_adjoint(A)
        self.check_linop_normal(A)
        self.check_linop_linear(A)
        self.check_linop_pickleable(A)

    def test_Transpose(self):
        shape = [3, 4]
        A = linop.Transpose(shape)
        self.check_linop_adjoint(A)
        self.check_linop_normal(A)
        self.check_linop_linear(A)
        self.check_linop_unitary(A)
        self.check_linop_pickleable(A)

        x = util.randn(shape)
        npt.assert_allclose(A(x), np.transpose(x))

    def test_Sum(self):
        shape = [2, 3, 4, 2]
        axes = [1, 3]
        A = linop.Sum(shape, axes)
        self.check_linop_adjoint(A)
        self.check_linop_normal(A)
        self.check_linop_linear(A)
        self.check_linop_pickleable(A)

    def test_ArrayToBlocks(self):
        ishape = [4]
        blk_shape = [2]
        blk_strides = [2]

        A = linop.ArrayToBlocks(ishape, blk_shape, blk_strides)
        self.check_linop_adjoint(A)
        self.check_linop_normal(A)
        self.check_linop_linear(A)
        self.check_linop_pickleable(A)

        x = np.array([1, 2, 3, 4], complex)

        npt.assert_allclose(A(x), [[1, 2], [3, 4]])

    def test_ConvolveData(self):
        for device in devices:
            for dtype in dtypes:
                for mode in ["full", "valid"]:
                    with self.subTest(mode=mode, dtype=dtype, device=device):
                        data_shape = [3, 4]
                        filt = util.randn([2, 3], dtype=dtype)
                        A = linop.ConvolveData(data_shape, filt, mode=mode)
                        self.check_linop_linear(A, dtype=dtype, device=device)
                        self.check_linop_adjoint(A, dtype=dtype, device=device)
                        self.check_linop_normal(A, dtype=dtype, device=device)
                        self.check_linop_pickleable(A)

                        data_shape = [4, 3, 4]
                        filt = util.randn([1, 4, 2, 3], dtype=dtype)
                        A = linop.ConvolveData(
                            data_shape, filt, mode=mode, multi_channel=True
                        )
                        self.check_linop_linear(A, dtype=dtype, device=device)
                        self.check_linop_adjoint(A, dtype=dtype, device=device)
                        self.check_linop_normal(A, dtype=dtype, device=device)
                        self.check_linop_pickleable(A)

                        data_shape = [1, 3, 4]
                        filt = util.randn([4, 1, 2, 3], dtype=dtype)
                        A = linop.ConvolveData(
                            data_shape, filt, mode=mode, multi_channel=True
                        )
                        self.check_linop_linear(A, dtype=dtype, device=device)
                        self.check_linop_adjoint(A, dtype=dtype, device=device)
                        self.check_linop_normal(A, dtype=dtype, device=device)
                        self.check_linop_pickleable(A)

                        data_shape = [2, 3, 4]
                        filt = util.randn([4, 2, 2, 3], dtype=dtype)
                        A = linop.ConvolveData(
                            data_shape, filt, mode=mode, multi_channel=True
                        )
                        self.check_linop_linear(A, dtype=dtype, device=device)
                        self.check_linop_adjoint(A, dtype=dtype, device=device)
                        self.check_linop_normal(A, dtype=dtype, device=device)
                        self.check_linop_pickleable(A)

                        data_shape = [2, 3, 4]
                        filt = util.randn([4, 2, 2, 3], dtype=dtype)
                        strides = [2, 2]
                        A = linop.ConvolveData(
                            data_shape,
                            filt,
                            mode=mode,
                            strides=strides,
                            multi_channel=True,
                        )
                        self.check_linop_linear(A, dtype=dtype, device=device)
                        self.check_linop_adjoint(A, dtype=dtype, device=device)
                        self.check_linop_normal(A, dtype=dtype, device=device)
                        self.check_linop_pickleable(A)

    def test_ConvolveFilter(self):
        for device in devices:
            for dtype in dtypes:
                for mode in ["full", "valid"]:
                    with self.subTest(mode=mode, dtype=dtype, device=device):
                        filt_shape = [2, 3]
                        data = util.randn([3, 4], dtype=dtype)
                        A = linop.ConvolveFilter(filt_shape, data, mode=mode)
                        self.check_linop_linear(A, dtype=dtype, device=device)
                        self.check_linop_adjoint(A, dtype=dtype, device=device)
                        self.check_linop_normal(A, dtype=dtype, device=device)
                        self.check_linop_pickleable(A)

                        filt_shape = [1, 4, 2, 3]
                        data = util.randn([4, 3, 4], dtype=dtype)
                        A = linop.ConvolveFilter(
                            filt_shape, data, mode=mode, multi_channel=True
                        )
                        self.check_linop_linear(A, dtype=dtype, device=device)
                        self.check_linop_adjoint(A, dtype=dtype, device=device)
                        self.check_linop_normal(A, dtype=dtype, device=device)
                        self.check_linop_pickleable(A)

                        filt_shape = [4, 1, 2, 3]
                        data = util.randn([1, 3, 4], dtype=dtype)
                        A = linop.ConvolveFilter(
                            filt_shape, data, mode=mode, multi_channel=True
                        )
                        self.check_linop_linear(A, dtype=dtype, device=device)
                        self.check_linop_adjoint(A, dtype=dtype, device=device)
                        self.check_linop_normal(A, dtype=dtype, device=device)
                        self.check_linop_pickleable(A)

                        filt_shape = [4, 2, 2, 3]
                        data = util.randn([2, 3, 4], dtype=dtype)
                        A = linop.ConvolveFilter(
                            filt_shape, data, mode=mode, multi_channel=True
                        )
                        self.check_linop_linear(A, dtype=dtype, device=device)
                        self.check_linop_adjoint(A, dtype=dtype, device=device)
                        self.check_linop_normal(A, dtype=dtype, device=device)
                        self.check_linop_pickleable(A)

                        filt_shape = [4, 2, 2, 3]
                        strides = [2, 2]
                        data = util.randn([2, 3, 4], dtype=dtype)
                        A = linop.ConvolveFilter(
                            filt_shape,
                            data,
                            mode=mode,
                            strides=strides,
                            multi_channel=True,
                        )
                        self.check_linop_linear(A, dtype=dtype, device=device)
                        self.check_linop_adjoint(A, dtype=dtype, device=device)
                        self.check_linop_normal(A, dtype=dtype, device=device)
                        self.check_linop_pickleable(A)

    def test_Slice(self):
        ishape = (5,)
        idx = slice(1, 3)
        A = linop.Slice(ishape, idx)
        x = np.arange(5)
        npt.assert_allclose(A(x), [1, 2])

        ishape = (5, 5)
        idx = (slice(1, 3), slice(1, 3))
        A = linop.Slice(ishape, idx)
        x = np.outer(np.arange(5), np.arange(5))
        npt.assert_allclose(A(x), [[1, 2], [2, 4]])

        self.check_linop_linear(A)
        self.check_linop_adjoint(A)
        self.check_linop_normal(A)
        self.check_linop_pickleable(A)<|MERGE_RESOLUTION|>--- conflicted
+++ resolved
@@ -16,25 +16,14 @@
 
 
 class TestLinop(unittest.TestCase):
-<<<<<<< HEAD
-
-    def check_linop_unitary(self, A,
-                            device=backend.cpu_device, dtype=float):
-=======
     def check_linop_unitary(self, A, device=backend.cpu_device, dtype=float):
->>>>>>> 5f63aa5c
         device = backend.Device(device)
         x = util.randn(A.ishape, dtype=dtype, device=device)
         xp = device.xp
         with device:
             xp.testing.assert_allclose(A.H * A * x, x, atol=1e-5, rtol=1e-5)
 
-<<<<<<< HEAD
-    def check_linop_linear(self, A,
-                           device=backend.cpu_device, dtype=float):
-=======
     def check_linop_linear(self, A, device=backend.cpu_device, dtype=float):
->>>>>>> 5f63aa5c
         device = backend.Device(device)
         a = util.randn([1], dtype=dtype, device=device)
         x = util.randn(A.ishape, dtype=dtype, device=device)
@@ -46,12 +35,7 @@
                 A(a * x + y), a * A(x) + A(y), atol=1e-5, rtol=1e-5
             )
 
-<<<<<<< HEAD
-    def check_linop_adjoint(self, A,
-                            device=backend.cpu_device, dtype=float):
-=======
     def check_linop_adjoint(self, A, device=backend.cpu_device, dtype=float):
->>>>>>> 5f63aa5c
         device = backend.Device(device)
         x = util.randn(A.ishape, dtype=dtype, device=device)
         y = util.randn(A.oshape, dtype=dtype, device=device)
@@ -281,12 +265,7 @@
         self.check_linop_pickleable(A)
 
         x = np.array([1.0, 2.0], complex)
-<<<<<<< HEAD
-        y = np.array([[1.0, 4.0],
-                      [3.0, 8.0]], complex)
-=======
         y = np.array([[1.0, 4.0], [3.0, 8.0]], complex)
->>>>>>> 5f63aa5c
         npt.assert_allclose(A * x, y)
 
     def test_Resize(self):
