# -*- coding: utf-8 -*-
"""MRI RF excitation pulse design functions,
    including SLR and small tip spatial design
"""

import numpy as np
from scipy.interpolate import interp1d

import sigpy as sp
from sigpy import backend
from sigpy.mri import rf as rf

__all__ = ["stspa", "stspk"]


def stspa(
    target,
    sens,
    coord,
    dt,
    roi=None,
    alpha=0,
    b0=None,
    tseg=None,
    st=None,
    phase_update_interval=float("inf"),
    explicit=False,
    max_iter=1000,
    tol=1e-6,
):
    """Small tip spatial domain method for multicoil parallel excitation.
       Allows for constrained or unconstrained designs.

    Args:
        target (array): desired magnetization profile. [dim dim]
        sens (array): sensitivity maps. [Nc dim dim]
        coord (array): coordinates for noncartesian trajectories. [Nt 2]
        dt (float): hardware sampling dwell time.
        roi (array): array for error weighting, specify spatial ROI. [dim dim]
        alpha (float): regularization term, if unconstrained.
        b0 (array): B0 inhomogeneity map [dim dim]. For explicit matrix
            building.
        tseg (None or Dictionary): parameters for time-segmented off-resonance
            correction. Parameters are 'b0' (array), 'dt' (float),
            'lseg' (int), and 'n_bins' (int). Lseg is the number of
            time segments used, and n_bins is the number of histogram bins.
        st (None or Dictionary): 'subject to' constraint parameters. Parameters
            are avg power 'cNorm' (float), peak power 'cMax' (float),
            'mu' (float), 'rhoNorm' (float), 'rhoMax' (float), 'cgiter' (int),
            'max_iter' (int), 'L' (list of arrays), 'c' (float), 'rho' (float),
            and 'lam' (float). These parameters are explained in detail in the
            SDMM documentation.
        phase_update_interval (int): number of iters between exclusive phase
            updates. If 0, no phase updates performed.
        explicit (bool): Use explicit matrix.
        max_iter (int): max number of iterations.
        tol (float): allowable error.

    Returns:
        array: pulses out.

    References:
        Grissom, W., Yip, C., Zhang, Z., Stenger, V. A., Fessler, J. A.
        & Noll, D. C.(2006).
        Spatial Domain Method for the Design of RF Pulses in Multicoil
        Parallel Excitation. Magnetic resonance in medicine, 56, 620-629.
    """
    Nc = sens.shape[0]
    Nt = coord.shape[0]
    device = backend.get_device(target)
    xp = device.xp
    with device:
<<<<<<< HEAD
        pulses = xp.zeros((Nc, Nt), xp.complex64)
=======
        pulses = xp.zeros((Nc, Nt), complex)
>>>>>>> c18445b4

        # set up the system matrix
        if explicit:
            A = rf.linop.PtxSpatialExplicit(sens, coord, dt, target.shape, b0)
        else:
            A = sp.mri.linop.Sense(
                sens, coord, weights=None, tseg=tseg, ishape=target.shape
            ).H

        # handle the Ns * Ns error weighting ROI matrix
        W = sp.linop.Multiply(A.oshape, xp.ones(target.shape))
        if roi is not None:
            W = sp.linop.Multiply(A.oshape, roi)

        # apply ROI
        A = W * A

        # Unconstrained, use conjugate gradient
        if st is None:
            Id = sp.linop.Identity((Nc, coord.shape[0]))
            b = A.H * W * target

            alg_method = sp.alg.ConjugateGradient(
                A.H * A + alpha * Id,
                b,
                pulses,
                P=None,
                max_iter=max_iter,
                tol=tol,
            )

        # Constrained case, use SDMM
        else:
            # vectorize target for SDMM
            target = W * target
            d = xp.expand_dims(target.flatten(), axis=0)
            alg_method = sp.alg.SDMM(
                A,
                d,
                st["lam"],
                st["L"],
                st["c"],
                st["mu"],
                st["rho"],
                st["rhoMax"],
                st["rhoNorm"],
                10**-5,
                10**-2,
                st["cMax"],
                st["cNorm"],
                st["cgiter"],
                st["max_iter"],
            )

        # perform the design: apply optimization method to find solution pulse
        while not alg_method.done():

            # phase_update switch
            if (alg_method.iter > 0) and (
                alg_method.iter % phase_update_interval == 0
            ):
                target = xp.abs(target) * xp.exp(
                    1j * xp.angle(xp.reshape(A * alg_method.x, target.shape))
                )
                b = A.H * target
                alg_method.b = b

            alg_method.update()

        if st is not None:
            pulses = xp.reshape(alg_method.x, [Nc, Nt])
        return pulses


def stspk(
    mask,
    sens,
    n_spokes,
    fov,
    dx_max,
    gts,
    sl_thick,
    tbw,
    dgdtmax,
    gmax,
    alpha=1,
    iter_dif=0.01,
):
    """Small tip spokes parallel transmit pulse designer.

    Args:
       mask (ndarray): region in which to optimize flip angle uniformity
           in slice. [dim dim]
       sens (ndarray): sensitivity maps. [nc dim dim]
       n_spokes (int): number of spokes to be created in the design.
       fov (float): excitation FOV (cm).
       dx_max (float): max. resolution of the trajectory (cm).
       gts (float): hardware sampling dwell time (s).
       sl_thick (float): slice thickness (mm).
       tbw (int): time-bandwidth product.
       dgdtmax (float): max gradient slew (g/cm/s).
       gmax (float): max gradient amplitude (g/cm).
       alpha (float): regularization parameter.
       iter_dif (float): for each spoke, the difference in cost btwn.
          successive iterations at which to terminate MLS iterations.

    Returns:
       2-element tuple containing

        - **pulses** (*array*): RF waveform out.
        - **g** (*array*): corresponding gradient, in g/cm.

    References:
       Grissom, W., Khalighi, M., Sacolick, L., Rutt, B. & Vogel, M (2012).
       Small-tip-angle spokes pulse design using interleaved greedy and
       local optimization methods. Magnetic Resonance in Medicine, 68(5),
       1553-62.
    """

    device = backend.get_device(sens)
    xp = device.xp
    with device:
        nc = sens.shape[0]

        kmax = 1 / dx_max  # /cm, max spatial freq of trajectory
        # greedy kx, ky grid
<<<<<<< HEAD
        kxs, kys = xp.meshgrid(
            xp.linspace(-kmax / 2, kmax / 2 - 1 / fov, int(fov * kmax)),
            xp.linspace(-kmax / 2, kmax / 2 - 1 / fov, int(fov * kmax)),
        )
=======
        kxs, kys = xp.meshgrid(xp.linspace(-kmax / 2, kmax / 2 - 1 / fov,
                                           int(fov * kmax)),
                               xp.linspace(-kmax / 2, kmax / 2 - 1 / fov,
                                           int(fov * kmax)))
>>>>>>> c18445b4
        # vectorize the grid
        kxs = kxs.flatten()
        kys = kys.flatten()

        # remove DC
        dc = xp.intersect1d(xp.where((kxs == 0)), xp.where((kys == 0)))[0]
        kxs = xp.concatenate([kxs[:dc], kxs[dc + 1 :]])
        kys = xp.concatenate([kys[:dc], kys[dc + 1 :]])

        # step 2: design the weights
        # initial kx/ky location is DC
        k = xp.expand_dims(xp.array([0, 0]), 0)

        # initial target phase
<<<<<<< HEAD
        phs = xp.zeros((xp.count_nonzero(mask), 1), dtype=xp.complex64)
=======
        phs = xp.zeros((xp.count_nonzero(mask), 1), dtype=complex)
>>>>>>> c18445b4

        for ii in range(n_spokes):

            # build Afull (and take only 0 locations into matrix)
            Anum = rf.PtxSpatialExplicit(
                sens, k, gts, mask.shape, ret_array=True
            )
            Anum = Anum[~(Anum == 0).all(1)]

            # design wfull using MLS:
            # initialize wfull
            sys_a = Anum.conj().T @ Anum + alpha * xp.eye((ii + 1) * nc)
            sys_b = Anum.conj().T @ xp.exp(1j * phs)
            w_full = xp.linalg.solve(sys_a, sys_b)

            err = Anum @ w_full - xp.exp(1j * phs)
            cost = err.conj().T @ err + alpha * w_full.conj().T @ w_full
            cost = xp.real(cost)
            cost_old = 10 * cost  # to get the loop going
            while xp.absolute(cost - cost_old) > iter_dif * cost_old:
                cost_old = cost
                phs = xp.angle(Anum @ w_full)
                w_full = xp.linalg.solve(
                    (Anum.conj().T @ Anum + alpha * xp.eye((ii + 1) * nc)),
                    (Anum.conj().T @ xp.exp(1j * phs)),
                )
                err = Anum @ w_full - xp.exp(1j * phs)
                cost = xp.real(
                    err.conj().T @ err + alpha * w_full.conj().T @ w_full
                )

            # add a spoke using greedy method
            if ii < n_spokes - 1:

                r = xp.exp(1j * phs) - Anum @ w_full
<<<<<<< HEAD
                rfnorm = xp.zeros(kxs.shape, dtype=xp.complex64)
=======
                rfnorm = xp.zeros(kxs.shape, dtype=complex)
>>>>>>> c18445b4
                for jj in range(kxs.size):
                    ks_test = xp.expand_dims(xp.array([kxs[jj], kys[jj]]), 0)
                    Anum = rf.PtxSpatialExplicit(
                        sens, ks_test, gts, mask.shape, ret_array=True
                    )
                    Anum = Anum[~(Anum == 0).all(1)]

                    rfm = xp.linalg.solve(
                        (Anum.conj().T @ Anum), (Anum.conj().T @ r)
                    )
                    rfnorm[jj] = xp.linalg.norm(rfm)

                ind = xp.argmax(rfnorm)
                k_new = xp.expand_dims(xp.array([kxs[ind], kys[ind]]), 0)

                if ii % 2 != 0:  # add to end of pulse
                    k = xp.concatenate((k, k_new))
                else:  # add to beginning of pulse
                    k = xp.concatenate((k_new, k))

                # remove chosen point from candidates
                kxs = xp.concatenate([kxs[:ind], kxs[ind + 1 :]])
                kys = xp.concatenate([kys[:ind], kys[ind + 1 :]])

        # from our spoke selections, build the whole waveforms

        # first, design our gradient waveforms:
        g = rf.spokes_grad(k, tbw, sl_thick, gmax, dgdtmax, gts)

        # design our rf
        # calc. the size of the traps in our gz waveform- will use to calc rf
        area = tbw / (sl_thick / 10) / 4257  # thick*kwid=twb, kwid=gam*area
        [subgz, nramp] = rf.min_trap_grad(area, gmax, dgdtmax, gts)
        npts = 128
        subrf = rf.dzrf(npts, tbw, "st")

        n_plat = subgz.size - 2 * nramp  # time points on trap plateau
        # interpolate to stretch out waveform to appropriate length
        f = interp1d(
            np.arange(0, npts, 1) / npts, subrf, fill_value="extrapolate"
        )
        subrf = f(xp.arange(0, n_plat, 1) / n_plat)
        subrf = xp.concatenate((xp.zeros(nramp), subrf, xp.zeros(nramp)))

        pulses = xp.kron(xp.reshape(w_full, (nc, n_spokes)), subrf)

        # add zeros for gzref
        rf_ref = xp.zeros((nc, g.shape[1] - pulses.shape[1]))
        pulses = xp.concatenate((pulses, rf_ref), 1)

        return pulses, g<|MERGE_RESOLUTION|>--- conflicted
+++ resolved
@@ -70,11 +70,7 @@
     device = backend.get_device(target)
     xp = device.xp
     with device:
-<<<<<<< HEAD
         pulses = xp.zeros((Nc, Nt), xp.complex64)
-=======
-        pulses = xp.zeros((Nc, Nt), complex)
->>>>>>> c18445b4
 
         # set up the system matrix
         if explicit:
@@ -201,17 +197,11 @@
 
         kmax = 1 / dx_max  # /cm, max spatial freq of trajectory
         # greedy kx, ky grid
-<<<<<<< HEAD
         kxs, kys = xp.meshgrid(
             xp.linspace(-kmax / 2, kmax / 2 - 1 / fov, int(fov * kmax)),
             xp.linspace(-kmax / 2, kmax / 2 - 1 / fov, int(fov * kmax)),
         )
-=======
-        kxs, kys = xp.meshgrid(xp.linspace(-kmax / 2, kmax / 2 - 1 / fov,
-                                           int(fov * kmax)),
-                               xp.linspace(-kmax / 2, kmax / 2 - 1 / fov,
-                                           int(fov * kmax)))
->>>>>>> c18445b4
+
         # vectorize the grid
         kxs = kxs.flatten()
         kys = kys.flatten()
@@ -226,11 +216,7 @@
         k = xp.expand_dims(xp.array([0, 0]), 0)
 
         # initial target phase
-<<<<<<< HEAD
         phs = xp.zeros((xp.count_nonzero(mask), 1), dtype=xp.complex64)
-=======
-        phs = xp.zeros((xp.count_nonzero(mask), 1), dtype=complex)
->>>>>>> c18445b4
 
         for ii in range(n_spokes):
 
@@ -266,11 +252,8 @@
             if ii < n_spokes - 1:
 
                 r = xp.exp(1j * phs) - Anum @ w_full
-<<<<<<< HEAD
                 rfnorm = xp.zeros(kxs.shape, dtype=xp.complex64)
-=======
-                rfnorm = xp.zeros(kxs.shape, dtype=complex)
->>>>>>> c18445b4
+
                 for jj in range(kxs.size):
                     ks_test = xp.expand_dims(xp.array([kxs[jj], kys[jj]]), 0)
                     Anum = rf.PtxSpatialExplicit(
