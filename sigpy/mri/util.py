--- conflicted
+++ resolved
@@ -67,16 +67,10 @@
     """
 
     # create time vector
-<<<<<<< HEAD
-    t = np.linspace(0, T, int(T/dt))
-    hist_wt, bin_edges = np.histogram(np.imag(2j * np.pi * np.concatenate(b0)),
-                                      bins)
-=======
     t = np.linspace(0, T, int(T / dt))
     hist_wt, bin_edges = np.histogram(
         np.imag(2j * np.pi * np.concatenate(b0)), bins
     )
->>>>>>> 5f63aa5c
 
     # Build B and Ct
     bin_centers = bin_edges[1:] - bin_edges[1] / 2
